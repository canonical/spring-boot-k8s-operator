#!/usr/bin/env python3
# Copyright 2023 Canonical Ltd.
# See LICENSE file for licensing details.

"""Spring Boot Charm service."""

import json
import logging
import re
import typing
from collections import defaultdict

import kubernetes.client
import ops.charm
from charms.data_platform_libs.v0.data_interfaces import DatabaseRequires
from charms.nginx_ingress_integrator.v0.ingress import IngressRequires
from ops.charm import CharmBase, CharmEvents, EventBase
from ops.main import main
from ops.model import ActiveStatus, BlockedStatus, MaintenanceStatus, WaitingStatus
from ops.pebble import ExecError

from charm_types import ExecResult
from exceptions import ReconciliationError
from java_application import BuildpackApplication, ExecutableJarApplication

logger = logging.getLogger(__name__)

JAVA_TOOL_OPTIONS = "JAVA_TOOL_OPTIONS"


class SpringBootCharm(CharmBase):
    """Spring Boot Charm service.

    Attrs:
        on: Allows for subscribing to CharmEvents
    """

    on = CharmEvents()

    def __init__(self, *args: typing.Any) -> None:
        """Initialize the instance.

        Args:
            args: passthrough to CharmBase.
        """
        super().__init__(*args)
        self.framework.observe(self.on.config_changed, self.reconciliation)
        self.framework.observe(self.on.spring_boot_app_pebble_ready, self.reconciliation)
<<<<<<< HEAD
        self.database_provider: DatabaseRequires = self._setup_database_requirer(
            "mysql", "spring-boot"
        )
=======
        self.ingress = IngressRequires(self, self._nginx_ingress_config())
        self.database_provider: DatabaseRequires = self._setup_database_requirer(
            "mysql", "spring-boot"
        )

    def _nginx_ingress_config(self) -> typing.Dict[str, str]:
        """Generate ingress configuration based on the Spring Boot application and charm configs.

        Returns:
            A dictionary containing the ingress configuration.
        """
        config = {
            "service-hostname": self.model.config["ingress-hostname"] or self.app.name,
            "service-name": self.app.name,
            "service-port": str(self._spring_boot_port()),
        }
        remove_prefix = self.model.config["ingress-strip-url-prefix"]
        if remove_prefix:
            config.update(
                {
                    "rewrite-enabled": "true",
                    "rewrite-target": "/$2",
                    "path-routes": f"{remove_prefix}(/|$)(.*)",
                }
            )
        return config
>>>>>>> 57676c4f

    def _setup_database_requirer(self, relation_name: str, database_name: str) -> DatabaseRequires:
        """Set up a DatabaseRequires instance.

        The DatabaseRequires instance is an interface between the charm and various data providers.
        It handles those relations and emit events to help us abstract these integrations.

        Args:
            relation_name: Name of the data relation
            database_name: Name of the database (can be overwritten by the provider)

        Returns:
            DatabaseRequires object produced by the data_platform_libs.v0.data_interfaces library
        """
        database_requirer = DatabaseRequires(
            self,
            relation_name=relation_name,
            database_name=database_name,
        )
        self.framework.observe(database_requirer.on.database_created, self.reconciliation)
        self.framework.observe(self.on[relation_name].relation_broken, self.reconciliation)
        return database_requirer

    def _datasource(self) -> dict[str, str]:
        """Compute datasource dict and return it.

        Returns:
            Dict containing details about the data provider integration
        """
        # Default results when something went wrong
        default = {
            "username": "",
            "password": "",
            "url": "",
        }

        relations_data = list(self.database_provider.fetch_relation_data().values())

        if not relations_data:
            logger.warning(
                "No relation data from data provider: %s", self.database_provider.database
            )
            return default

        # There can be only one database integrated at a time
        # see: metadata.yaml
        data = relations_data[0]

        # Let's check that the relation data is well formed according to the following json_schema:
        # https://github.com/canonical/charm-relation-interfaces/blob/main/interfaces/mysql_client/v0/schemas/provider.json
        if not all(data.get(key) for key in ("endpoints", "username", "password")):
            logger.warning("Incorrect relation data from the data provider: %s", data)
            return default

        database_name = data.get("database", self.database_provider.database)
        endpoint = data["endpoints"].split(",")[0]
        return {
            "username": data["username"],
            "password": data["password"],
            "url": f"jdbc:mysql://{endpoint}/{database_name}",
        }

    def _application_config(self) -> dict | None:
        """Decode the value of the charm configuration application-config.

        Returns:
            The value of the charm configuration application-config.

        Raises:
            ReconciliationError: when application-config is invalid.
        """
        try:
            config = self.model.config["application-config"]
            if not config:
                return None
            application_config = json.loads(config, object_hook=lambda d: defaultdict(dict, d))
            if isinstance(application_config, dict):
                application_config["spring"]["datasource"] = self._datasource()
                return application_config
            logger.error("Invalid application-config value: %s", repr(config))
            raise ReconciliationError(
                new_status=BlockedStatus(
                    "Invalid application-config value, expecting an object in JSON"
                )
            )
        except json.JSONDecodeError as exc:
            raise ReconciliationError(
                new_status=BlockedStatus("Invalid application-config value, expecting JSON")
            ) from exc

    def _spring_boot_port(self) -> int:
        """Get the Spring Boot application server port, default to 8080.

        Returns:
            Spring Boot server port.

        Raises:
            ReconciliationError: server port is provided in application-config but the value is
                invalid.
        """
        application_config = self._application_config()
        if (
            application_config
            and "server" in application_config
            and isinstance(application_config["server"], dict)
            and application_config["server"]["port"]
        ):
            port = application_config["server"]["port"]
            if not isinstance(port, int) or port <= 0:
                logger.error("Invalid server port configuration: %s", repr(port))
                raise ReconciliationError(
                    new_status=BlockedStatus("Invalid server port configuration")
                )
            logger.debug(
                "Port configuration detected in application-config, update server port to %s", port
            )
            return port
        return 8080

    def _exec(
        self, command: list[str], environment: typing.Optional[typing.Dict[str, str]] = None
    ) -> ExecResult:
        """Execute a command in Spring Boot application container with a timeout of 60s.

        Args:
            command: command to be executed.
            environment: environment variables for the process.

        Returns:
            A 3-tuple of exit code, stdout and stderr.
        """
        container = self._spring_boot_container()
        process = container.exec(command, environment=environment, timeout=60)
        try:
            stdout, stderr = process.wait_output()
            return ExecResult(0, stdout, stderr)
        except ExecError as error:
            return ExecResult(
                error.exit_code, typing.cast(str, error.stdout), typing.cast(str, error.stderr)
            )

    def _parse_human_readable_units(self, number_with_unit: str) -> int:
        """Parse numbers with human-readable units like K, M and G.

        Args:
            number_with_unit: input string, something like ``"1G"`` or ``"33m"``.

        Returns:
            Parsed result, as an integer.

        Raises:
            ValueError: when the input number is invalid.
        """
        number_with_unit = number_with_unit.lower()
        unit = number_with_unit[-1]
        unit_scale = {"k": 2**10, "m": 2**20, "g": 2**30}
        if unit not in unit_scale:
            try:
                return int(number_with_unit)
            except ValueError as exc:
                raise ValueError(f"Unknown human-readable unit: {repr(number_with_unit)}") from exc
        digits = number_with_unit[:-1]
        return int(digits) * unit_scale[unit]

    def _regex_find_last(self, pattern: str, string: str, default: str) -> str:
        """Match the last regex capturing group in the input string.

        Args:
            pattern: regular expression pattern.
            string: input string
            default: default value if no match is found.

        Return:
            The last matching capturing group in the input string, or ``default`` if not found.
        """
        matches = re.findall(pattern, string)
        if not matches:
            return default
        return matches[-1]

    def _jvm_config(self) -> str:
        """Get and verify the JVM parameters defined in the charm configuration jvm-config.

        Returns:
            JVM command line arguments as a string.

        Raises:
            ReconciliationError: when the jvm-config value is invalid.
        """
        config = self.model.config["jvm-config"]
        if not config:
            return ""
        java_heap_initial_memory = self._parse_human_readable_units(
            self._regex_find_last("(?:^|\\s)-Xms(\\d+[kmgtKMGT]?)\\b", config, "0")
        )
        java_heap_maximum_memory = self._parse_human_readable_units(
            self._regex_find_last("(?:^|\\s)-Xmx(\\d+[kmgtKMGT]?)\\b", config, "0")
        )
        container_memory_limit = self._get_spring_boot_container_memory_constraint()
        if (
            container_memory_limit
            and max(java_heap_maximum_memory, java_heap_initial_memory) > container_memory_limit
        ):
            raise ReconciliationError(
                new_status=BlockedStatus(
                    "Invalid jvm-config, "
                    "Java heap memory specification exceeds application memory constraint"
                )
            )
        java_app = self._detect_java_application()
        command = java_app.command()
        command.insert(1, "--dry-run")
        exit_code, _, stderr = self._exec(command, environment={JAVA_TOOL_OPTIONS: config})
        if exit_code != 0:
            logger.error(
                "Invalid JVM configuration, error report from java command %s: %s", command, stderr
            )
            raise ReconciliationError(new_status=BlockedStatus("Invalid jvm-config"))
        return config

    def _spring_boot_env(self) -> typing.Dict[str, str]:
        """Generate environment variables for the Spring Boot application process.

        Returns:
            Environment variables for the Spring Boot application.
        """
        env = {}
        application_config = self._application_config()
        if application_config:
            env["SPRING_APPLICATION_JSON"] = json.dumps(self._application_config())
        jvm_config = self._jvm_config()
        if jvm_config:
            env[JAVA_TOOL_OPTIONS] = jvm_config
        return env

    def _detect_mysql_capability(self) -> bool:
        """Detect if the mysql lib is present in the spring-boot app.

        Returns:
            True if the mysql lib is present, False otherwise.

        Raises:
            TypeError: If the spring-boot app has a not recognizable type.
        """
        java_app = self._detect_java_application()
        container = self._spring_boot_container()

        if isinstance(java_app, BuildpackApplication):
            try:
                files = container.list_files("/workspace/BOOT-INF/lib")
            except FileNotFoundError:
                return False

            return any(
                file.name.startswith("mysql-connector-j-") and file.name.endswith(".jar")
                for file in files
            )

        if isinstance(java_app, ExecutableJarApplication):
            process = container.exec(["jar", "-t", "--file", java_app.executable_jar_path])
            output, _ = process.wait_output()

            return any(
                filename.startswith("mysql-connector-j-") and filename.endswith(".jar")
                for filename in (path.split("/")[-1] for path in output.splitlines())
            )

        raise TypeError("Unknown application type")

    def _detect_java_application(self) -> ExecutableJarApplication | BuildpackApplication:
        """Detect the type of the Java application inside the Spring Boot application image.

        Returns:
            One of the subclasses of :class:`java_application.JavaApplicationBase` represents
            one Java application type.

        Raises:
            ReconciliationError: unrecoverable errors happen during the Java application type
                detection process, requiring the main reconciliation process to terminate the
                reconciliation early.
        """
        container = self._spring_boot_container()
        if container.exists(
            "/layers/paketo-buildpacks_bellsoft-liberica/jre/bin/java"
        ) and container.exists("/workspace/org/springframework/boot/loader/JarLauncher.class"):
            return BuildpackApplication(container)
        if container.isdir("/app"):
            files_in_app = container.list_files("/app")
            jar_files = [file.name for file in files_in_app if file.name.endswith(".jar")]
            if not jar_files:
                raise ReconciliationError(new_status=BlockedStatus("No jar file found in /app"))
            if len(jar_files) > 1:
                logger.error("Multiple jar files found in /app: %s", repr(jar_files))
                raise ReconciliationError(
                    new_status=BlockedStatus("Multiple jar files found in /app")
                )
            jar_file = jar_files[0]
            return ExecutableJarApplication(container, executable_jar_path=f"/app/{jar_file}")
        raise ReconciliationError(new_status=BlockedStatus("Unknown Java application type"))

    def _spring_boot_container(self) -> ops.model.Container:
        """Retrieve the container for the Spring Boot application.

        Returns:
            An instance of :class:`ops.charm.Container` represents the Spring Boot container.

        Raises:
            ReconciliationError: when pebble is not ready in Spring Boot application container.
        """
        container = self.unit.get_container("spring-boot-app")
        if not container.can_connect():
            raise ReconciliationError(
                new_status=WaitingStatus("Waiting for pebble"), defer_event=True
            )
        return container

    def _generate_spring_boot_layer(self) -> dict:
        """Generate Spring Boot service layer for pebble.

        Returns:
            Spring Boot service layer configuration, in the form of a dict.
        """
        java_app = self._detect_java_application()
        command = java_app.command()
        return {
            "services": {
                "spring-boot-app": {
                    "override": "replace",
                    "summary": "Spring Boot application service",
                    "environment": self._spring_boot_env(),
                    "command": " ".join(command),
                    "startup": "enabled",
                }
            },
            "checks": {
                "spring-boot-ready": {
                    "override": "replace",
                    "level": "alive",
                    "http": {
                        "url": f"http://localhost:{self._spring_boot_port()}/actuator/health"
                    },
                },
            },
        }

    def _get_spring_boot_container_memory_constraint(self) -> typing.Optional[int]:
        """Get the spring-boot-app container memory limit.

        Return:
            The memory limit of the spring-boot-app container in number of bytes. ``None`` if
            there's no limit.

        Raises:
            RuntimeError: Container spring-boot-app does not exist, it shouldn't happen since
                this function checks the existence of the spring-boot-app first.
        """
        # ensure that the Spring Boot container is up
        self._spring_boot_container()
        kubernetes.config.load_incluster_config()
        client = kubernetes.client.CoreV1Api()
        spec: kubernetes.client.V1PodSpec = client.read_namespaced_pod(
            name=self.unit.name.replace("/", "-"), namespace=self.model.name
        ).spec
        container = next(
            (container for container in spec.containers if container.name == "spring-boot-app"),
            None,
        )
        if container is None:
            raise RuntimeError("Container spring-boot-app does not exist")
        limits = container.resources.limits
        if limits is None:
            return 0
        memory_limit = container.resources.limits.get("memory")
        if memory_limit is None:
            return 0
        return self._parse_human_readable_units(memory_limit.removesuffix("i"))

    def _service_reconciliation(self) -> None:
        """Run the reconciliation process for pebble services."""
        container = self._spring_boot_container()
        container.add_layer("spring-boot-app", self._generate_spring_boot_layer(), combine=True)
        container.replan()

    def reconciliation(self, event: EventBase) -> None:
        """Run the main reconciliation process of Spring Boot charm.

        Args:
            event: the charm event that triggers the reconciliation.
        """
        try:
            logger.debug("Start reconciliation, triggered by %s", event)
            self.unit.status = MaintenanceStatus("Start reconciliation process")
            self.ingress.update_config(self._nginx_ingress_config())
            self._service_reconciliation()
            self.unit.status = ActiveStatus()
            logger.debug("Finish reconciliation, triggered by %s", event)
        except ReconciliationError as error:
            self.unit.status = error.new_status
            if error.defer_event:
                event.defer()


if __name__ == "__main__":  # pragma: nocover
    main(SpringBootCharm)<|MERGE_RESOLUTION|>--- conflicted
+++ resolved
@@ -46,11 +46,9 @@
         super().__init__(*args)
         self.framework.observe(self.on.config_changed, self.reconciliation)
         self.framework.observe(self.on.spring_boot_app_pebble_ready, self.reconciliation)
-<<<<<<< HEAD
         self.database_provider: DatabaseRequires = self._setup_database_requirer(
             "mysql", "spring-boot"
         )
-=======
         self.ingress = IngressRequires(self, self._nginx_ingress_config())
         self.database_provider: DatabaseRequires = self._setup_database_requirer(
             "mysql", "spring-boot"
@@ -77,7 +75,6 @@
                 }
             )
         return config
->>>>>>> 57676c4f
 
     def _setup_database_requirer(self, relation_name: str, database_name: str) -> DatabaseRequires:
         """Set up a DatabaseRequires instance.
