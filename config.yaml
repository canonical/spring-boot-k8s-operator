options:
  application-config:
    type: string
<<<<<<< HEAD
    description: Spring Boot configuration properties in JSON format.
    default: ""
  jvm-config:
    type: string
    description: JVM configuration that will be passed to JAVA_TOOL_OPTIONS environment variable.
=======
    description: >
      Spring Boot configuration properties in JSON format, it will be passed to 
      the Spring Boot application as SPRING_APPLICATION_JSON environment variable.
>>>>>>> 79d1c84c
    default: ""<|MERGE_RESOLUTION|>--- conflicted
+++ resolved
@@ -1,15 +1,11 @@
 options:
   application-config:
     type: string
-<<<<<<< HEAD
-    description: Spring Boot configuration properties in JSON format.
+    description: >
+      Spring Boot configuration properties in JSON format, it will be passed to 
+      the Spring Boot application as SPRING_APPLICATION_JSON environment variable.
     default: ""
   jvm-config:
     type: string
     description: JVM configuration that will be passed to JAVA_TOOL_OPTIONS environment variable.
-=======
-    description: >
-      Spring Boot configuration properties in JSON format, it will be passed to 
-      the Spring Boot application as SPRING_APPLICATION_JSON environment variable.
->>>>>>> 79d1c84c
     default: ""